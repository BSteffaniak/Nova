--- conflicted
+++ resolved
@@ -1,1512 +1,1488 @@
-package net.fathomsoft.nova;
-
-import net.fathomsoft.nova.error.SyntaxErrorException;
-import net.fathomsoft.nova.tree.*;
-import net.fathomsoft.nova.tree.match.Match;
-import net.fathomsoft.nova.util.FileUtils;
-import net.fathomsoft.nova.util.StringUtils;
-
-import java.io.File;
-import java.io.IOException;
-import java.lang.reflect.InvocationTargetException;
-import java.net.MalformedURLException;
-import java.net.URL;
-import java.net.URLClassLoader;
-import java.util.*;
-import java.util.stream.Collectors;
-
-import static java.util.Arrays.stream;
-import static net.fathomsoft.nova.util.FileUtils.formatPath;
-
-/**
- * Class used for the compilation process.
- * 
- * @author	Braden Steffaniak
- * @since	v0.1 Jan 5, 2014 at 9:00:04 PM
- * @version	v0.2.44 Jul 13, 2015 at 1:28:17 AM
- */
-public class Nova
-{
-	private boolean				testClasses;
-	
-	public boolean deleteOutputDirectory;
-	
-	private long				flags;
-	private long				startTime, endTime;
-	
-	public File				outputFile;
-	
-	public File					workingDir, targetEngineWorkingDir;
-	
-	public String target = "c", formattedTarget, targetFileExtension;
-	
-	private SyntaxTree			tree;
-	
-	public ArrayList<String>	externalImports, externalIncludes;
-	private ArrayList<String> errors, warnings, messages;
-	
-	public File outputDirectory, installDirectory;
-	
-	public HashMap<String, String> outputDirectories;
-	
-	
-	public HashSet<String> includeDirectories;
-	public ArrayList<File>		inputFiles;//, includeDirectories;
-	
-	public CodeGeneratorEngine codeGeneratorEngine;
-	public CompileEngine compileEngine;
-	
-	public static final int	OS;
-	
-	public static final String EXECUTABLE_EXTENSION, DYNAMIC_LIB_EXT;
-	
-	public boolean				isTesting     = false;
-	
-	public static final boolean	ANDROID_DEBUG = false;
-	public static final boolean	DEBUG         = true;
-	
-	// Set to 0 to not benchmark.
-	public static final int		BENCHMARK     = 0;
-
-	public static final long	SINGLE_THREAD = 0x1000000000000000l;
-	public static final long	SMALL_BIN     = 0x0100000000000000l;
-	public static final long	NO_GC         = 0x0010000000000000l;
-	public static final long	LIBRARY       = 0x0001000000000000l;
-	public static final long	RUNTIME       = 0x0000100000000000l;
-	public static final long	C_ARGS        = 0x0000010000000000l;
-	//////////////////////////////////////////////
-	public static final long	SINGLE_FILE   = 0x0000001000000000l;
-	public static final long	DRY_RUN       = 0x0000000100000000l;
-	public static final long	VERBOSE       = 0x0000000010000000l;
-	public static final long	FORMATC       = 0x0000000001000000l;
-	public static final long	CSOURCE       = 0x0000000000100000l;
-	public static final long	NO_C_OUTPUT   = 0x0000000000010000l;
-	public static final long	NO_OPTIMIZE   = 0x0000000000001000l;
-	
-	public static final int		WINDOWS       = 1;
-	public static final int		MACOSX        = 2;
-	public static final int		LINUX         = 3;
-	
-	public static final String	LANGUAGE_NAME = "Nova";
-	public static final String	VERSION       = "v0.3.1";
-	
-	/**
-	 * Find out which operating system the compiler is running on.
-	 */
-	static
-	{
-		String osName = System.getProperty("os.name").toLowerCase();
-		
-		if (osName.startsWith("win"))
-		{
-			OS = WINDOWS;
-			EXECUTABLE_EXTENSION = ".exe";
-			DYNAMIC_LIB_EXT  = ".dll";
-		}
-		else if (osName.startsWith("mac"))
-		{
-			OS = MACOSX;
-			EXECUTABLE_EXTENSION = "";
-			DYNAMIC_LIB_EXT  = ".dylib";
-		}
-		else if (osName.startsWith("lin"))
-		{
-			OS = LINUX;
-			EXECUTABLE_EXTENSION = "";
-			DYNAMIC_LIB_EXT  = ".so";
-		}
-		else
-		{
-			OS = 0;
-			EXECUTABLE_EXTENSION = "";
-			DYNAMIC_LIB_EXT  = "";
-		}
-	}
-	
-	/**
-	 * Method called whenever the compiler is invoked. Supplies the
-	 * needed information for compiling the given files.
-	 * 
-	 * @param args The String array containing the locations of the files
-	 * 		to compile, as well as other compiler arguments.
-	 */
-	public static void main(String args[])
-	{
-		Nova nova = new Nova();
-		
-		nova.compile(args, true);
-		
-		nova.compileEngine.compile();
-		
-		nova.outputMessages(false);
-	}
-	
-	/**
-	 * Method used to initialize the compiler data and start the
-	 * compilation process.
-	 */
-	public Nova()
-	{
-		if (BENCHMARK > 0)
-		{
-			try
-			{
-				System.out.println("Preparing Benchmark...");
-				
-				Thread.sleep(100);
-				
-				System.out.println("Starting...");
-			}
-			catch (InterruptedException e)
-			{
-				e.printStackTrace();
-			}
-			
-			enableFlag(DRY_RUN);
-		}
-		
-		if (DEBUG)
-		{
-			installDirectory = new File("../Misc/example");
-		}
-		else
-		{
-			if (OS == WINDOWS)
-			{
-				if (System.getenv("NOVA_HOME") == null)
-				{
-					System.err.println("NOVA_HOME environment variable is not set. Learn how to set them at http://nova-lang.org/docs/getting-started/configure-environment");
-					
-					System.exit(1);
-				}
-				
-<<<<<<< HEAD
-				installDirectory = new File(System.getenv("NOVA_HOME"));
-				
-				if (!installDirectory.isDirectory())
-				{
-					System.err.println("Missing Nova install directory located at '" + installDirectory.getAbsolutePath() + "'");
-					
-					System.exit(1);
-				}
-			}
-=======
-				System.exit(1);
-			}
-			
-			installDirectory = new File(System.getenv("NOVA_HOME"));
-		}
-		else if (OS == MACOSX)
-		{
-			String workingPath = getWorkingDirectoryPath();
-			
-			installDirectory = new File(workingPath + "../Misc/example");
-		}
-		else
-		{
-			System.err.println("Unsupported operating system.");
-			
-			System.exit(1);
-		}
-
-		if (!installDirectory.isDirectory())
-		{
-			System.err.println("Missing Nova install directory located at '" + installDirectory.getAbsolutePath() + "'");
-
-			System.exit(1);
->>>>>>> 3eefcd56
-		}
-		
-		inputFiles         = new ArrayList<>();
-		externalImports    = new ArrayList<>();
-		externalIncludes   = new ArrayList<>();
-		errors             = new ArrayList<>();
-		warnings           = new ArrayList<>();
-		messages           = new ArrayList<>();
-		
-//		cSourceFiles       = new ArrayList<>();
-//		cHeaderFiles       = new ArrayList<>();
-		includeDirectories = new HashSet<>();
-		outputDirectories  = new HashMap<>();
-		
-		testClasses = false;//BENCHMARK <= 0;
-	}
-	
-	private void startEngines()
-	{
-		try
-		{
-			String enginePath;
-			
-			if (DEBUG)
-			{
-				enginePath = "..";
-			}
-			else if (OS == WINDOWS)
-			{
-				enginePath = System.getenv("APPDATA") + "/Nova";
-			}
-			else if (OS == MACOSX)
-			{
-				enginePath = "..";
-			}
-			
-			targetEngineWorkingDir = new File(enginePath + "/Nova-" + target).getCanonicalFile();
-			
-			formattedTarget = targetEngineWorkingDir.getName().substring(targetEngineWorkingDir.getName().lastIndexOf('-') + 1);
-			
-			File targetDirectory = new File(targetEngineWorkingDir, "out/production/Nova-" + formattedTarget + "/nova");
-			
-			if (!targetDirectory.isDirectory())
-			{
-				System.err.println("Could not find target directory for " + target + " compilation target in '" + targetDirectory.getAbsolutePath() + "'");
-				
-				System.exit(1);
-			}
-
-			Optional<File> dir = Arrays.stream(targetDirectory.listFiles()).filter(x -> x.isDirectory() && !x.isHidden()).findFirst();
-			
-			if (!dir.isPresent())
-			{
-				System.err.println("Could not find engine for target '" + formattedTarget + "' in directory '" + targetDirectory.getAbsolutePath() + "'");
-				
-				System.exit(1);
-			}
-			
-			targetFileExtension = dir.get().getName();
-			
-			try
-			{
-				URL url = new File(enginePath + "/Nova-" + formattedTarget + "/out/production/Nova-" + formattedTarget).toURL();
-				
-				// Create a new class loader with the directory
-				ClassLoader cl = new URLClassLoader(new URL[] { url });
-				
-				Class codeGeneratorEngineClass = cl.loadClass("nova." + targetFileExtension + ".engines." + formattedTarget + "CodeGeneratorEngine");
-				Class compileEngineClass = cl.loadClass("nova." + targetFileExtension + ".engines." + formattedTarget + "CompileEngine");
-				
-				java.lang.reflect.Constructor codeGeneratorEngineConstructor = codeGeneratorEngineClass.getConstructor(Nova.class);
-				java.lang.reflect.Constructor compileEngineConstructor = compileEngineClass.getConstructor(Nova.class);
-				
-				codeGeneratorEngine = (CodeGeneratorEngine)codeGeneratorEngineConstructor.newInstance(this);
-				compileEngine = (CompileEngine)compileEngineConstructor.newInstance(this);
-				
-				codeGeneratorEngine.init();
-				compileEngine.init();
-				compileEngine.addIncludeDirectories(includeDirectories);
-			}
-			catch (InvocationTargetException e)
-			{
-				System.exit(1);
-			}
-			catch (InstantiationException e)
-			{
-				System.exit(2);
-			}
-			catch (IllegalAccessException e)
-			{
-				System.exit(3);
-			}
-			catch (NoSuchMethodException e)
-			{
-				System.exit(4);
-			}
-			catch (ClassNotFoundException e)
-			{
-				System.exit(5);
-			}
-			catch (MalformedURLException e)
-			{
-				System.exit(6);
-			}
-		}
-		catch (IOException io)
-		{
-			
-		}
-		
-		//codeGeneratorEngine = new CCodeGeneratorEngine(this);
-		//compileEngine = new CCompileEngine(this);
-	}
-	
-	/**
-	 * Used to represent a debugging breakpoint...
-	 *
-	 * @param condition Whether or not to break.
-	 */
-	public static boolean debuggingBreakpoint(boolean condition)
-	{
-		if (condition)
-		{
-			System.out.println("Breakpoint");
-		}
-		
-		return condition;
-	}
-	
-	/**
-	 * Compile the input files given within the args.
-	 * 
-	 * @param args The String array containing the locations of the files
-	 * 		to compile, as well as other compiler arguments.
-	 */
-	public void compile(String args[], boolean generateCode)
-	{
-		String workingPath = getWorkingDirectoryPath();
-		String directory = workingPath + "../Misc/example/";
-		
-		String standardLibraryPath = "../StandardLibrary";
-		
-		if (OS == WINDOWS)
-		{
-			standardLibraryPath = System.getenv("APPDATA") + "/Nova/StandardLibrary";
-		}
-		
-		if (DEBUG)
-		{
-			testClasses();
-			
-			String target = "c";
-			
-			args = new String[]
-			{
-				"../Spectra",
-//				"../Nova.c",
-//				"../Misc/example",
-//				"../Misc/stabilitytest",
-//				"-output-directory", "../NovaCompilerOutput/" + target,
-//				"-package-output-directory", "nova", "../StandardLibrary/" + target,
-//				"-dir", formatPath(directory + "../example"),
-//				"-dir", formatPath(directory + "../stabilitytest"),
-//				"-run",
-//				"-csource",
-//				"-formatc",
-//				testClasses ? "-v" : "",
-//				"-v",
-//				"-gcc",
-//				"-tcc",
-//				"-small",
-//				"-cargs",
-//				"-keepc",
-//				"-main",
-//				"example/Lab",
-//				"stabilitytest/StabilityTest",
-//				"example/SvgChart",
-//				"example/HashMapDemo",
-//				"example/HashSetDemo",
-//				"spectra/Spectra",
-//				"-nogc",
-//				"-no-c-output",
-//				"-dry",
-//				"-force",
-//				"-force-check",
-//				"-no-notes",
-//				"-no-warnings",
-//				"-no-errors",
-//				"-no-optimize",
-//				"-target", target,
-//				"-library",
- 				"-o", formatPath(directory + "bin/Executable")
-			};
-		}
-		else if (ANDROID_DEBUG)
-		{
-			enableFlag(DRY_RUN);
-		}
-		else
-		{
-			if (args.length == 0 || args[0].equals("-version"))
-			{
-				System.out.println("Nova " + VERSION);
-
-				if (args.length == 0)
-				{
-					System.err.println("Input files and/or directories must be specified to be compiled.");
-
-					System.exit(1);
-				}
-
-				System.exit(0);
-			}
-		}
-		
-		ArrayList<String> postArgsList = new ArrayList<>();
-		
-//		postArgsList.add("-single-thread");
-		postArgsList.add("-single-file");
-		postArgsList.add("-line-numbers");
-		postArgsList.add("-no-optimize");
-		postArgsList.add("-v");
-		postArgsList.add("-target");
-		postArgsList.add("c");
-		
-		if (DEBUG)
-		{
-			postArgsList.add("-output-directory");
-			postArgsList.add("../NovaCompilerOutput/" + target);
-			postArgsList.add(formatPath(directory + "bin/Executable"));
-		}
-		
-		String postArgs[] = postArgsList.toArray(new String[0]);
-		
-//		for (String location : standardFiles)
-//		{
-//			location = removeSurroundingQuotes(location);
-//			
-//			inputFiles.add(new File(location));
-//		}
-		
-		args = prependArguments(args, new String[] { standardLibraryPath + "/nova" });
-		args = appendArguments(args, postArgs);
-		
-		parseArguments(args);
-		
-		codeGeneratorEngine.initializeOutputDirectory();
-		
-//		log("Nova " + VERSION + " Copyright (C) 2014  Braden Steffaniak <BradenSteffaniak@gmail.com>\n" +
-//				"This program comes with ABSOLUTELY NO WARRANTY\n" + //; for details type show w." +
-//				"This is free software, and you are welcome to redistribute it\n" +
-//				"under certain conditions");//; type show c for details.");
-		
-		workingDir = new File(getWorkingDirectoryPath());
-		
-		startTimer();
-		
-		createSyntaxTree(generateCode);
-	}
-	
-	private String[] prependArguments(String args[], String ... newData)
-	{
-		String temp[] = new String[args.length + newData.length];
-		
-		System.arraycopy(newData, 0, temp, 0, newData.length);
-		System.arraycopy(args, 0, temp, newData.length, args.length);
-		
-		return temp;
-	}
-	
-	private String[] appendArguments(String args[], String ... newData)
-	{
-		String temp[] = new String[args.length + newData.length];
-		
-		System.arraycopy(args, 0, temp, 0, args.length);
-		System.arraycopy(newData, 0, temp, args.length, newData.length);
-		
-		return temp;
-	}
-	
-	private void createSyntaxTree(boolean generateCode)
-	{
-		// Try to create a Syntax Tree for the given file.
-		try
-		{
-			int times = 1;
-			
-			if (BENCHMARK > 0)
-			{
-				times = BENCHMARK;
-			}
-			
-			try
-			{
-				for (int i = 0; i < times; i++)
-				{
-					long before = System.currentTimeMillis();
-					
-					tree = new SyntaxTree(inputFiles.toArray(new File[0]), this);
-					
-					codeGeneratorEngine.tree = tree;
-					compileEngine.tree = tree;
-					
-					if (containsErrors())
-					{
-						enableFlag(DRY_RUN);
-						completed(false);
-					}
-					if (generateCode)
-					{
-						long time = System.currentTimeMillis();
-						long newTime = time;
-						
-						log("Generating output... ", false);
-						codeGeneratorEngine.generateOutput();
-						log("took " + ((newTime = System.currentTimeMillis()) - time) + "ms");
-						time = newTime;
-						
-						log("Inserting main method... ", false);
-						codeGeneratorEngine.insertMainMethod();
-						log("took " + ((newTime = System.currentTimeMillis()) - time) + "ms");
-						time = newTime;
-						
-						log("Formatting output... ", false);
-						codeGeneratorEngine.formatOutput();
-						log("took " + ((newTime = System.currentTimeMillis()) - time) + "ms");
-						time = newTime;
-						
-						log("Writing files... ");
-						codeGeneratorEngine.writeFiles();
-						log("took " + ((newTime = System.currentTimeMillis()) - time) + "ms");
-						time = newTime;
-						
-					}
-					
-					long time = System.currentTimeMillis() - before;
-					
-					if (BENCHMARK > 1)
-					{
-						System.out.println("Benchmark " + (i + 1) + ": " + time + "ms");
-					}
-				}
-			}
-			catch (SyntaxErrorException e)
-			{
-				enableFlag(DRY_RUN);
-				completed(false);
-			}
-		}
-		catch (IOException e1)
-		{
-			error("Could not generate the syntax tree for the file '");// + file.getName() + "'.");
-			
-			e1.printStackTrace();
-			
-			completed(false);
-		}
-		
-		long   time = System.currentTimeMillis() - startTime;
-		
-		String str  = LANGUAGE_NAME + " compile time: " + time + "ms";
-		
-		outputMessages(true);
-		
-		if (BENCHMARK > 0)
-		{
-			if (BENCHMARK > 1)
-			{
-				str += " (Average of " + String.format("%.3f", time / (float)BENCHMARK) + "ms)";
-			}
-			
-			System.out.println(str);
-		}
-		else
-		{
-			log(str);
-		}
-	}
-	
-	/**
-	 * Output the log message from the compiler.
-	 * 
-	 * @param message The message describing what happened.
-	 */
-	public void log(String message)
-	{
-		log(message, true);
-	}
-	
-	public void log(String message, boolean newLine)
-	{
-		log(flags, message, newLine);
-	}
-	
-	/**
-	 * Output the log message from the compiler.
-	 * 
-	 * @param flags The flags that verify whether the compiler is verbose.
-	 * @param message The message describing what happened.
-	 */
-	public static void log(long flags, String message)
-	{
-		log(flags, message, true);
-	}
-	
-	public static void log(long flags, String message, boolean newLine)
-	{
-		if (isFlagEnabled(flags, VERBOSE))
-		{
-			System.out.print(message + (newLine ? '\n' : ""));
-		}
-	}
-	
-	/**
-	 * Output a warning message from the compiler.
-	 * 
-	 * @param message The message describing the warning.
-	 */
-	public void warning(String message)
-	{
-		warnings.add("Warning: " + message);
-	}
-	
-	/**
-	 * Output an error message from the compiler.
-	 * 
-	 * @param message The message describing the error.
-	 */
-	public void error(String message)
-	{
-		if (!isFlagEnabled(DRY_RUN))
-		{
-			enableFlag(DRY_RUN);
-		}
-		
-		String error = "Error: " + message;
-		
-		errors.add(error);
-	}
-	
-	/**
-	 * Get whether or not the compilation has accumulated any errors.
-	 * 
-	 * @return Whether or not there are any errors currently.
-	 */
-	public boolean containsErrors()
-	{
-		return errors.size() > 0;
-	}
-	
-	/**
-	 * Add the given external import location to be added to the
-	 * compilation list.
-	 * 
-	 * @param file The File that is importing the location.
-	 * @param location The location that is being imported.
-	 */
-	public void addExternalImport(FileDeclaration file, String location)
-	{
-		if (!StringUtils.containsString(location, FileDeclaration.DEFAULT_IMPORTS))
-		{
-//			location = file.getFile().getParent() + "/" + location;
-			String absoluteLocation = location.substring(0, location.length() - 1) + "c";
-			absoluteLocation = FileUtils.findFileLocation(absoluteLocation, includeDirectories.toArray(new String[0]));
-			
-			if (absoluteLocation != null && !StringUtils.containsString(externalImports, absoluteLocation))
-			{
-				externalImports.add(absoluteLocation);
-				externalIncludes.add(location);
-			}
-		}
-	}
-	
-	/**
-	 * Parse the arguments passed to the compiler.
-	 * 
-	 * @param args The list of arguments to parse.
-	 */
-	private void parseArguments(String args[])
-	{
-		// Start off the lastInput index to -1 because it will start
-		// checking for (index - 1).
-		// (index starts at 0, therefore 0 - 1 = -1)
-		int lastInput = -1;
-		int skip = 0;
-		
-		for (int i = 0; i < args.length; i++)
-		{
-			if (args[i].startsWith("\""))
-			{
-				args[i] = StringUtils.removeSurroundingQuotes(args[i]);
-			}
-			
-			if (args[i].toLowerCase().equals("-target"))
-			{
-				validateArgumentSize(args, i + 1);
-				
-				target = args[i + 1].toLowerCase();
-			}
-		}
-		
-		startEngines();
-		
-		// Iterate through all of the arguments.
-		for (int i = 0; i < args.length; i++)
-		{
-			if (skip > 0)
-			{
-				skip--;
-				
-				continue;
-			}
-			
-			// Lowercase the argument for easier non-case-sensitive String
-			// matching.
-			String arg = args[i].toLowerCase();
-			
-			if (arg.length() <= 0)
-			{
-				if (lastInput == i - 1)
-				{
-					lastInput = i;
-				}
-				
-				continue;
-			}
-			
-			if (compileEngine.checkArgument(arg, args, i))
-			{
-				
-			}
-			// If the user is trying to set the output location.
-			else if (arg.equals("-o"))
-			{
-				validateArgumentSize(args, i + 1);
-				
-				outputFile = new File(args[i + 1]);
-				
-				skip = 1;
-			}
-			// If the user is trying to set the source include directory.
-			else if (arg.equals("-dir"))
-			{
-				validateArgumentSize(args, i + 1);
-				
-				includeDirectories.add(formatPath(args[i + 1]));
-				
-				skip = 1;
-			}
-			// If the user wants to run the application after compilation.
-			else if (arg.equals("-run"))
-			{
-				enableFlag(RUNTIME);
-			}
-			// Do not use bdw garbage collection.
-			else if (arg.equals("-nogc"))
-			{
-				enableFlag(NO_GC);
-			}
-			else if (arg.equals("-no-c-output"))
-			{
-				enableFlag(NO_C_OUTPUT);
-			}
-			else if (arg.equals("-no-optimize"))
-			{
-				enableFlag(NO_OPTIMIZE);
-			}
-			else if (arg.equals("-target"))
-			{
-				skip = 1;
-			}
-			else if (arg.equals("-main"))
-			{
-				validateArgumentSize(args, i + 1);
-				
-				codeGeneratorEngine.mainClass = args[i + 1];
-				
-				skip = 1;
-			}
-			// If the user wants to view the c source output.
-			else if (arg.equals("-csource"))
-			{
-				enableFlag(CSOURCE);
-			}
-			// If the user wants to format the c source output.
-			else if (arg.equals("-formatc"))
-			{
-				enableFlag(FORMATC);
-			}
-			// If the user wants a more verbose compilation output,
-			// explaining each step.
-			else if (arg.equals("-verbose") || arg.equals("-v"))
-			{
-				if (BENCHMARK <= 0)
-				{
-					enableFlag(VERBOSE);
-				}
-			}
-			// If the user wants to generate the output to a single file
-			else if (arg.equals("-single-file"))
-			{
-				enableFlag(SINGLE_FILE);
-			}
-			// If the user wants to run a single threaded compilation
-			else if (arg.equals("-single-thread"))
-			{
-				enableFlag(SINGLE_THREAD);
-			}
-			// If the user wants to perform a dry run of the compilation
-			// process.
-			else if (arg.equals("-dry"))
-			{
-				enableFlag(DRY_RUN);
-			}
-			// If the user wants to obtain the c compiler arguments.
-			else if (arg.equals("-cargs"))
-			{
-				enableFlag(C_ARGS);
-			}
-			// If the user wants to generate a smaller executable output.
-			else if (arg.equals("-small"))
-			{
-				enableFlag(SMALL_BIN);
-			}
-			// If the user wants to output a library instead of an
-			// executable.
-			else if (arg.equals("-library"))
-			{
-				enableFlag(LIBRARY);
-			}
-			// Specify a custom output directory.
-			else if (arg.equals("-output-directory"))
-			{
-				validateArgumentSize(args, i + 1);
-				
-				try
-				{
-					outputDirectory = new File(args[i + 1]).getCanonicalFile();
-					outputDirectory.mkdirs();
-				}
-				catch (IOException e)
-				{
-					throw new RuntimeException(e);
-				}
-				
-				skip = 1;
-			}
-			// Specify a custom output directory for a specified package.
-			else if (arg.equals("-package-output-directory"))
-			{
-				validateArgumentSize(args, i + 2);
-				
-				outputDirectories.put(args[i + 1], args[i + 2]);
-
-				skip = 2;
-			}
-			// If none of the arguments were matched, check these:
-			else
-			{
-				// If the argument is one of the first arguments passed
-				// (If it is one of the sources to compile)
-				if (lastInput == i - 1)
-				{
-					File file = new File(args[i]).getAbsoluteFile();
-					
-					inputFiles.add(file);
-					
-					lastInput = i;
-				}
-				else if (i == args.length - 1)
-				{
-					outputFile = new File(args[i]);
-				}
-				else
-				{
-					error("Unknown argument '" + args[i] + "'");
-					completed(false);
-				}
-			}
-		}
-		
-		if (outputFile == null)
-		{
-			System.err.println("You must specify an output file using the -o argument. e.g. 'novac Test.nova -o Test'");
-			
-			System.exit(1);
-		}
-		
-		validateInputFiles();
-	}
-	
-	private void validateArgumentSize(String[] args, int size)
-	{
-		if (args.length <= size)
-		{
-			error("Invalid arguments passed");
-			completed(false);
-		}
-	}
-	
-	private void addFilesFromDirectory(File directory)
-	{
-		stream(directory.listFiles()).filter(x -> x.getName().toLowerCase().endsWith(".nova")).forEach(x -> inputFiles.add(x));
-		stream(directory.listFiles()).filter(x -> x.isDirectory()).forEach(this::addFilesFromDirectory);
-	}
-	
-	/**
-	 * Validate that the input files end with .fat. If any of them
-	 * do not, an error will be output. Also outputs an error if the
-	 * input file does not exist or is a directory.
-	 */
-	private void validateInputFiles()
-	{
-		boolean working = true;
-		
-		for (int i = 0; i < inputFiles.size(); i++)
-		{
-			File f = inputFiles.get(i);
-			
-			if (!f.isFile())
-			{
-				if (f.isDirectory())
-				{
-					addFilesFromDirectory(f);
-					
-					includeDirectories.add(f.getParentFile().getAbsolutePath());
-				}
-				else
-				{
-					working = false;
-					
-					error("Input file '" + f.getAbsolutePath() + "' is not a file.");
-				}
-			}
-			else if (!f.getName().toLowerCase().endsWith(".nova"))
-			{
-				working = false;
-				
-				error("Input file '" + f.getName() + "' must have an extension of .nova");
-			}
-			else if (!f.exists())
-			{
-				working = false;
-				
-				error("Input file '" + f.getAbsolutePath() + "' does not exist.");
-			}
-		}
-		
-		for (int i = inputFiles.size() - 1; i >= 0; i--)
-		{
-			if (inputFiles.get(i).isDirectory())
-			{
-				inputFiles.remove(i);
-			}
-		}
-		
-		if (!working)
-		{
-			startTimer();
-			stopTimer();
-			
-			outputMessages( true);
-			
-			completed(false);
-		}
-	}
-	
-	/**
-	 * Enable the specified flag.
-	 * 
-	 * @param flag The flag to set enable.
-	 */
-	private void enableFlag(long flag)
-	{
-		flags |= flag;
-	}
-	
-	/**
-	 * Disable the specified flag.
-	 * 
-	 * @param flag The flag to disable.
-	 */
-	private void disableFlag(long flag)
-	{
-		flags = flags & (~flag);
-	}
-	
-	/**
-	 * Check if the specific flag is enabled for the compiler.
-	 * 
-	 * @param flag The flag to check if is enabled.
-	 * @return Whether or not the flag is enabled.
-	 */
-	public boolean isFlagEnabled(long flag)
-	{
-		return isFlagEnabled(flags, flag);
-	}
-	
-	/**
-	 * Check if the specific flag is enabled for the given set of flags.
-	 * 
-	 * @param flags The flags to verify the flag with.
-	 * @param flag The flag to check if is enabled.
-	 * @return Whether or not the flag is enabled.
-	 */
-	public static boolean isFlagEnabled(long flags, long flag)
-	{
-		return (flags & flag) != 0;
-	}
-	
-	/**
-	 * Get the working directory of the compiler.
-	 * 
-	 * @return The working directory of the compiler.
-	 */
-	private static String getWorkingDirectoryPath()
-	{
-		if (ANDROID_DEBUG)
-		{
-			return "/mnt/sdcard/AppProjects/Nova/";
-		}
-			
-		return System.getProperty("user.dir").replace('\\', '/') + "/";
-	}
-	
-	/**
-	 * Start the compilation timer.
-	 */
-	private void startTimer()
-	{
-		startTime = System.currentTimeMillis();
-	}
-	
-	/**
-	 * Stop the compilation timer.
-	 */
-	private void stopTimer()
-	{
-		endTime = System.currentTimeMillis();
-	}
-	 
-	/**
-	 * Get the time the compiler took to compile the input files.
-	 * 
-	 * @return The time in milliseconds it took to compile.
-	 */
-	private long getCompileTime()
-	{
-		return endTime - startTime;
-	}
-	
-	public void setTestClasses(boolean testClasses)
-	{
-		this.testClasses = testClasses;
-	}
-	
-	public SyntaxTree getTree()
-	{
-		return tree;
-	}
-	
-	private void outputMessages()
-	{
-		outputMessages(true);
-	}
-	
-	/**
-	 * Output all of the stored errors, warnings, and other messages.
-	 */
-	private void outputMessages(boolean outputResult)
-	{
-		outputMessages(true, outputResult);
-	}
-	
-	private void outputMessages(boolean success, boolean outputResult)
-	{
-		outputMessages(success, warnings.size(), errors.size(), outputResult);
-	}
-	
-	private void outputMessages(boolean success, int warningCount, int errorCount)
-	{
-		outputMessages(success, warningCount, errorCount, true);
-	}
-	
-	private void outputMessages(boolean success, int warningCount, int errorCount, boolean outputResult)
-	{
-		for (String s : messages)
-		{
-			System.out.println(s);
-		}
-		for (String s : warnings)
-		{
-			System.out.println(s);
-		}
-		for (String s : errors)
-		{
-			System.err.println(s);
-		}
-
-		if (outputResult)
-		{
-			String status = success ? "succeeded" : "failed";
-			String errorsText = "";
-			String warningsText = "";
-			
-			if (warningCount > 0)
-			{
-				warningsText = " " + warningCount + " warning" + (warningCount > 1 ? "s" : "");
-			}
-			if (errorCount > 0)
-			{
-				status = "failed";
-				
-				errorsText = " " + errorCount + " error" + (errorCount > 1 ? "s" : "");
-			}
-			
-			String with = errorsText.length() + warningsText.length() > 0 ? " with" : "";
-			String message = "Compilation " + status + with + errorsText + warningsText;
-			
-			if (status.equals("succeeded"))
-			{
-				log(message);
-			}
-			else
-			{
-				System.err.println(message);
-			}
-		}
-		
-		messages = new ArrayList<>();
-		warnings = new ArrayList<>();
-		errors = new ArrayList<>();
-	}
-	
-	/**
-	 * Method called whenever the compilation sequence has completed.
-	 */
-	public void completed(boolean success)
-	{
-		completed(success, warnings.size(), errors.size());
-	}
-	
-	public void completed(boolean success, int warningCount, int errorCount)
-	{
-		stopTimer();
-		
-		log("Compile time: " + getCompileTime() + "ms");
-		
-		outputMessages(success, warningCount, errorCount);
-		
-		if (isFlagEnabled(RUNTIME))
-		{
-//			final Command c = new Command("start bin/Executa.exe", workingDir);
-//			
-//			c.addCommandListener(new CommandListener()
-//			{
-//				
-//				@Override
-//				public void resultReceived(int result)
-//				{
-//					if (result != 0)
-//					{
-//						System.err.println("error.");
-//					}
-//				}
-//				
-//				@Override
-//				public void messageReceived(String message)
-//				{
-//					System.out.println(message);
-//				}
-//				
-//				@Override
-//				public void errorReceived(String message)
-//				{
-//					System.err.println(message);
-//				}
-//				
-//				@Override
-//				public void commandExecuted()
-//				{
-//					try
-//					{
-//						c.terminate();
-//					}
-//					catch (InterruptedException e)
-//					{
-//						e.printStackTrace();
-//					}
-//				}
-//			});
-//			try
-//			{
-//				c.execute();
-//			}
-//			catch (IOException e)
-//			{
-//				e.printStackTrace();
-//			}
-		}
-		
-		if (!ANDROID_DEBUG)
-		{
-			System.exit(0);
-		}
-	}
-	
-	public static Nova generateTemporaryController()
-	{
-		Nova controller = new Nova();
-		controller.isTesting = true;
-		controller.setTestClasses(false);
-		controller.compile(new String[0], false);
-		
-		return controller;
-	}
-	
-	/**
-	 * Call the test case methods for all of the classes to make sure they
-	 * are working correctly.
-	 */
-	private void testClasses()
-	{
-		if (testClasses)
-		{
-			System.out.println("Testing classes");
-			
-			TestContext context = new TestContext();
-			
-			String error = null;
-			
-			error = ArgumentList.test(context);
-			
-			if (error == null)
-			{
-				error = Assignment.test(context);
-				
-				if (error == null)
-				{
-					error = BinaryOperation.test(context);
-					
-					if (error == null)
-					{
-						error = Cast.test(context);
-						
-						if (error == null)
-						{
-							error = ClassDeclaration.test(context);
-							
-							if (error == null)
-							{
-								error = Closure.test(context);
-								
-								if (error == null)
-								{
-									error = ClosureDeclaration.test(context);
-									
-									if (error == null)
-									{
-										error = Condition.test(context);
-										
-										if (error == null)
-										{
-											error = Constructor.test(context);
-											
-											if (error == null)
-											{
-												error = Destructor.test(context);
-												
-												if (error == null)
-												{
-													error = Dimensions.test(context);
-													
-													if (error == null)
-													{
-														error = ElseStatement.test(context);
-														
-														if (error == null)
-														{
-															error = ExternalMethodDeclaration.test(context);
-															
-															if (error == null)
-															{
-																error = ExternalType.test(context);
-																
-																if (error == null)
-																{
-																	error = ExternalTypeList.test(context);
-																	
-																	if (error == null)
-																	{
-																		error = FileDeclaration.test(context);
-																		
-																		if (error == null)
-																		{
-																			error = ForLoop.test(context);
-																			
-																			if (error == null)
-																			{
-																				error = Identifier.test(context);
-																				
-																				if (error == null)
-																				{
-																					error = IfStatement.test(context);
-																					
-																					if (error == null)
-																					{
-																						error = IIdentifier.test(context);
-																						
-																						if (error == null)
-																						{
-																							error = Import.test(context);
-																							
-																							if (error == null)
-																							{
-																								error = ImportList.test(context);
-																								
-																								if (error == null)
-																								{
-																									error = InstanceDeclaration.test(context);
-																									
-																									if (error == null)
-																									{
-																										error = Instantiation.test(context);
-																										
-																										if (error == null)
-																										{
-																											error = IValue.test(context);
-																											
-																											if (error == null)
-																											{
-																												error = Literal.test(context);
-																												
-																												if (error == null)
-																												{
-																													error = LocalDeclaration.test(context);
-																													
-																													if (error == null)
-																													{
-																														error = Loop.test(context);
-																														
-																														if (error == null)
-																														{
-																															error = LoopInitialization.test(context);
-																															
-																															if (error == null)
-																															{
-																																error = LoopUpdate.test(context);
-																																
-																																if (error == null)
-																																{
-																																	error = MethodCall.test(context);
-																																	
-																																	if (error == null)
-																																	{
-																																		error = MethodCallArgumentList.test(context);
-																																		
-																																		if (error == null)
-																																		{
-																																			error = MethodDeclaration.test(context);
-																																			
-																																			if (error == null)
-																																			{
-																																				error = MethodList.test(context);
-																																				
-																																				if (error == null)
-																																				{
-																																					error = Node.test(context);
-																																					
-																																					if (error == null)
-																																					{
-																																						error = Operator.test(context);
-																																						
-																																						if (error == null)
-																																						{
-																																							error = Parameter.test(context);
-																																							
-																																							if (error == null)
-																																							{
-																																								error = ParameterList.test(context);
-																																								
-																																								if (error == null)
-																																								{
-																																									error = Priority.test(context);
-																																									
-																																									if (error == null)
-																																									{
-																																										error = Program.test(context);
-																																										
-																																										if (error == null)
-																																										{
-																																											error = Return.test(context);
-																																											
-																																											if (error == null)
-																																											{
-																																												error = Scope.test(context);
-																																												
-																																												if (error == null)
-																																												{
-																																													error = SyntaxTree.test(context);
-																																													
-																																													if (error == null)
-																																													{
-																																														error = TreeGenerator.test(context);
-																																														
-																																														if (error == null)
-																																														{
-																																															error = UnaryOperation.test(context);
-																																															
-																																															if (error == null)
-																																															{
-																																																error = Until.test(context);
-																																																
-																																																if (error == null)
-																																																{
-																																																	error = Value.test(context);
-																																																	
-																																																	if (error == null)
-																																																	{
-																																																		error = VTable.test(context);
-																																																		
-																																																		if (error == null)
-																																																		{
-																																																			error = GenericCompatible.test(context);
-
-																																																			if (error == null)
-																																																			{
-																																																				error = WhileLoop.test(context);
-																																																				
-																																																				if (error == null)
-																																																				{
-																																																					error = Match.test(context);
-																																																				}
-																																																			}
-																																																		}
-																																																	}
-																																																}
-																																															}
-																																														}
-																																													}
-																																												}
-																																											}
-																																										}
-																																									}
-																																								}
-																																							}
-																																						}
-																																					}
-																																				}
-																																			}
-																																		}
-																																	}
-																																}
-																															}
-																														}
-																													}
-																												}
-																											}
-																										}
-																									}
-																								}
-																							}
-																						}
-																					}
-																				}
-																			}
-																		}
-																	}
-																}
-															}
-														}
-													}
-												}
-											}
-										}
-									}
-								}
-							}
-						}
-					}
-				}
-			}
-			
-			if (error != null)
-			{
-				System.err.println("Pre-compilation class tests failed:");
-				System.err.println(error);
-				
-				completed(true);
-			}
-			
-			System.out.println("Done testing classes");
-		}
-	}
-}
+package net.fathomsoft.nova;
+
+import net.fathomsoft.nova.error.SyntaxErrorException;
+import net.fathomsoft.nova.tree.*;
+import net.fathomsoft.nova.tree.match.Match;
+import net.fathomsoft.nova.util.FileUtils;
+import net.fathomsoft.nova.util.StringUtils;
+
+import java.io.File;
+import java.io.IOException;
+import java.lang.reflect.InvocationTargetException;
+import java.net.MalformedURLException;
+import java.net.URL;
+import java.net.URLClassLoader;
+import java.util.*;
+import java.util.stream.Collectors;
+
+import static java.util.Arrays.stream;
+import static net.fathomsoft.nova.util.FileUtils.formatPath;
+
+/**
+ * Class used for the compilation process.
+ * 
+ * @author	Braden Steffaniak
+ * @since	v0.1 Jan 5, 2014 at 9:00:04 PM
+ * @version	v0.2.44 Jul 13, 2015 at 1:28:17 AM
+ */
+public class Nova
+{
+	private boolean				testClasses;
+	
+	public boolean deleteOutputDirectory;
+	
+	private long				flags;
+	private long				startTime, endTime;
+	
+	public File				outputFile;
+	
+	public File					workingDir, targetEngineWorkingDir;
+	
+	public String target = "c", formattedTarget, targetFileExtension;
+	
+	private SyntaxTree			tree;
+	
+	public ArrayList<String>	externalImports, externalIncludes;
+	private ArrayList<String> errors, warnings, messages;
+	
+	public File outputDirectory, installDirectory;
+	
+	public HashMap<String, String> outputDirectories;
+	
+	
+	public HashSet<String> includeDirectories;
+	public ArrayList<File>		inputFiles;//, includeDirectories;
+	
+	public CodeGeneratorEngine codeGeneratorEngine;
+	public CompileEngine compileEngine;
+	
+	public static final int	OS;
+	
+	public static final String EXECUTABLE_EXTENSION, DYNAMIC_LIB_EXT;
+	
+	public boolean				isTesting     = false;
+	
+	public static final boolean	ANDROID_DEBUG = false;
+	public static final boolean	DEBUG         = true;
+	
+	// Set to 0 to not benchmark.
+	public static final int		BENCHMARK     = 0;
+
+	public static final long	SINGLE_THREAD = 0x1000000000000000l;
+	public static final long	SMALL_BIN     = 0x0100000000000000l;
+	public static final long	NO_GC         = 0x0010000000000000l;
+	public static final long	LIBRARY       = 0x0001000000000000l;
+	public static final long	RUNTIME       = 0x0000100000000000l;
+	public static final long	C_ARGS        = 0x0000010000000000l;
+	//////////////////////////////////////////////
+	public static final long	SINGLE_FILE   = 0x0000001000000000l;
+	public static final long	DRY_RUN       = 0x0000000100000000l;
+	public static final long	VERBOSE       = 0x0000000010000000l;
+	public static final long	FORMATC       = 0x0000000001000000l;
+	public static final long	CSOURCE       = 0x0000000000100000l;
+	public static final long	NO_C_OUTPUT   = 0x0000000000010000l;
+	public static final long	NO_OPTIMIZE   = 0x0000000000001000l;
+	
+	public static final int		WINDOWS       = 1;
+	public static final int		MACOSX        = 2;
+	public static final int		LINUX         = 3;
+	
+	public static final String	LANGUAGE_NAME = "Nova";
+	public static final String	VERSION       = "v0.3.1";
+	
+	/**
+	 * Find out which operating system the compiler is running on.
+	 */
+	static
+	{
+		String osName = System.getProperty("os.name").toLowerCase();
+		
+		if (osName.startsWith("win"))
+		{
+			OS = WINDOWS;
+			EXECUTABLE_EXTENSION = ".exe";
+			DYNAMIC_LIB_EXT  = ".dll";
+		}
+		else if (osName.startsWith("mac"))
+		{
+			OS = MACOSX;
+			EXECUTABLE_EXTENSION = "";
+			DYNAMIC_LIB_EXT  = ".dylib";
+		}
+		else if (osName.startsWith("lin"))
+		{
+			OS = LINUX;
+			EXECUTABLE_EXTENSION = "";
+			DYNAMIC_LIB_EXT  = ".so";
+		}
+		else
+		{
+			OS = 0;
+			EXECUTABLE_EXTENSION = "";
+			DYNAMIC_LIB_EXT  = "";
+		}
+	}
+	
+	/**
+	 * Method called whenever the compiler is invoked. Supplies the
+	 * needed information for compiling the given files.
+	 * 
+	 * @param args The String array containing the locations of the files
+	 * 		to compile, as well as other compiler arguments.
+	 */
+	public static void main(String args[])
+	{
+		Nova nova = new Nova();
+		
+		nova.compile(args, true);
+		
+		nova.compileEngine.compile();
+		
+		nova.outputMessages(false);
+	}
+	
+	/**
+	 * Method used to initialize the compiler data and start the
+	 * compilation process.
+	 */
+	public Nova()
+	{
+		if (BENCHMARK > 0)
+		{
+			try
+			{
+				System.out.println("Preparing Benchmark...");
+				
+				Thread.sleep(100);
+				
+				System.out.println("Starting...");
+			}
+			catch (InterruptedException e)
+			{
+				e.printStackTrace();
+			}
+			
+			enableFlag(DRY_RUN);
+		}
+		
+		if (DEBUG)
+		{
+			installDirectory = new File("../Misc/example");
+		}
+		else if (OS == WINDOWS)
+		{
+			if (System.getenv("NOVA_HOME") == null)
+			{
+				System.err.println("NOVA_HOME environment variable is not set. Learn how to set them at http://nova-lang.org/docs/getting-started/configure-environment");
+				
+				System.exit(1);
+			}
+			
+			installDirectory = new File(System.getenv("NOVA_HOME"));
+		}
+		else if (OS == MACOSX)
+		{
+			String workingPath = getWorkingDirectoryPath();
+			
+			installDirectory = new File(workingPath + "../Misc/example");
+		}
+		else
+		{
+			System.err.println("Unsupported operating system.");
+			
+			System.exit(1);
+		}
+
+		if (!installDirectory.isDirectory())
+		{
+			System.err.println("Missing Nova install directory located at '" + installDirectory.getAbsolutePath() + "'");
+
+			System.exit(1);
+		}
+		
+		inputFiles         = new ArrayList<>();
+		externalImports    = new ArrayList<>();
+		externalIncludes   = new ArrayList<>();
+		errors             = new ArrayList<>();
+		warnings           = new ArrayList<>();
+		messages           = new ArrayList<>();
+		
+//		cSourceFiles       = new ArrayList<>();
+//		cHeaderFiles       = new ArrayList<>();
+		includeDirectories = new HashSet<>();
+		outputDirectories  = new HashMap<>();
+		
+		testClasses = false;//BENCHMARK <= 0;
+	}
+	
+	private void startEngines()
+	{
+		try
+		{
+			String enginePath;
+			
+			if (DEBUG)
+			{
+				enginePath = "..";
+			}
+			else if (OS == WINDOWS)
+			{
+				enginePath = System.getenv("APPDATA") + "/Nova";
+			}
+			else if (OS == MACOSX)
+			{
+				enginePath = "..";
+			}
+			
+			targetEngineWorkingDir = new File(enginePath + "/Nova-" + target).getCanonicalFile();
+			
+			formattedTarget = targetEngineWorkingDir.getName().substring(targetEngineWorkingDir.getName().lastIndexOf('-') + 1);
+			
+			File targetDirectory = new File(targetEngineWorkingDir, "out/production/Nova-" + formattedTarget + "/nova");
+			
+			if (!targetDirectory.isDirectory())
+			{
+				System.err.println("Could not find target directory for " + target + " compilation target in '" + targetDirectory.getAbsolutePath() + "'");
+				
+				System.exit(1);
+			}
+
+			Optional<File> dir = Arrays.stream(targetDirectory.listFiles()).filter(x -> x.isDirectory() && !x.isHidden()).findFirst();
+			
+			if (!dir.isPresent())
+			{
+				System.err.println("Could not find engine for target '" + formattedTarget + "' in directory '" + targetDirectory.getAbsolutePath() + "'");
+				
+				System.exit(1);
+			}
+			
+			targetFileExtension = dir.get().getName();
+			
+			try
+			{
+				URL url = new File(enginePath + "/Nova-" + formattedTarget + "/out/production/Nova-" + formattedTarget).toURL();
+				
+				// Create a new class loader with the directory
+				ClassLoader cl = new URLClassLoader(new URL[] { url });
+				
+				Class codeGeneratorEngineClass = cl.loadClass("nova." + targetFileExtension + ".engines." + formattedTarget + "CodeGeneratorEngine");
+				Class compileEngineClass = cl.loadClass("nova." + targetFileExtension + ".engines." + formattedTarget + "CompileEngine");
+				
+				java.lang.reflect.Constructor codeGeneratorEngineConstructor = codeGeneratorEngineClass.getConstructor(Nova.class);
+				java.lang.reflect.Constructor compileEngineConstructor = compileEngineClass.getConstructor(Nova.class);
+				
+				codeGeneratorEngine = (CodeGeneratorEngine)codeGeneratorEngineConstructor.newInstance(this);
+				compileEngine = (CompileEngine)compileEngineConstructor.newInstance(this);
+				
+				codeGeneratorEngine.init();
+				compileEngine.init();
+				compileEngine.addIncludeDirectories(includeDirectories);
+			}
+			catch (InvocationTargetException e)
+			{
+				System.exit(1);
+			}
+			catch (InstantiationException e)
+			{
+				System.exit(2);
+			}
+			catch (IllegalAccessException e)
+			{
+				System.exit(3);
+			}
+			catch (NoSuchMethodException e)
+			{
+				System.exit(4);
+			}
+			catch (ClassNotFoundException e)
+			{
+				System.exit(5);
+			}
+			catch (MalformedURLException e)
+			{
+				System.exit(6);
+			}
+		}
+		catch (IOException io)
+		{
+			
+		}
+		
+		//codeGeneratorEngine = new CCodeGeneratorEngine(this);
+		//compileEngine = new CCompileEngine(this);
+	}
+	
+	/**
+	 * Used to represent a debugging breakpoint...
+	 *
+	 * @param condition Whether or not to break.
+	 */
+	public static boolean debuggingBreakpoint(boolean condition)
+	{
+		if (condition)
+		{
+			System.out.println("Breakpoint");
+		}
+		
+		return condition;
+	}
+	
+	/**
+	 * Compile the input files given within the args.
+	 * 
+	 * @param args The String array containing the locations of the files
+	 * 		to compile, as well as other compiler arguments.
+	 */
+	public void compile(String args[], boolean generateCode)
+	{
+		String workingPath = getWorkingDirectoryPath();
+		String directory = workingPath + "../Misc/example/";
+		
+		String standardLibraryPath = "../StandardLibrary";
+		
+		if (DEBUG)
+		{
+			testClasses();
+			
+			String target = "c";
+			
+			args = new String[]
+			{
+				"../Spectra",
+//				"../Nova.c",
+//				"../Misc/example",
+//				"../Misc/stabilitytest",
+				"-output-directory", "../NovaCompilerOutput/" + target,
+//				"-package-output-directory", "nova", "../StandardLibrary/" + target,
+//				"-dir", formatPath(directory + "../example"),
+//				"-dir", formatPath(directory + "../stabilitytest"),
+//				"-run",
+//				"-csource",
+//				"-formatc",
+//				testClasses ? "-v" : "",
+//				"-v",
+//				"-gcc",
+//				"-tcc",
+//				"-small",
+//				"-cargs",
+//				"-keepc",
+//				"-main",
+//				"example/Lab",
+//				"stabilitytest/StabilityTest",
+//				"example/SvgChart",
+//				"example/HashMapDemo",
+//				"example/HashSetDemo",
+//				"spectra/Spectra",
+//				"-nogc",
+//				"-no-c-output",
+//				"-dry",
+//				"-force",
+//				"-force-check",
+//				"-no-notes",
+//				"-no-warnings",
+//				"-no-errors",
+//				"-no-optimize",
+//				"-target", target,
+//				"-library",
+ 				"-o", formatPath(directory + "bin/Executable")
+			};
+		}
+		else if (ANDROID_DEBUG)
+		{
+			enableFlag(DRY_RUN);
+		}
+		else
+		{
+			if (OS == WINDOWS)
+			{
+				standardLibraryPath = System.getenv("APPDATA") + "/Nova/StandardLibrary";
+			}
+			
+			if (args.length == 0 || args[0].equals("-version"))
+			{
+				System.out.println("Nova " + VERSION);
+
+				if (args.length == 0)
+				{
+					System.err.println("Input files and/or directories must be specified to be compiled.");
+
+					System.exit(1);
+				}
+
+				System.exit(0);
+			}
+		}
+		
+		ArrayList<String> postArgsList = new ArrayList<>();
+		
+		postArgsList.add("-single-thread");
+		postArgsList.add("-single-file");
+		postArgsList.add("-line-numbers");
+		postArgsList.add("-no-optimize");
+		postArgsList.add("-v");
+		postArgsList.add("-target");
+		postArgsList.add("c");
+		
+		String postArgs[] = postArgsList.toArray(new String[0]);
+		
+//		for (String location : standardFiles)
+//		{
+//			location = removeSurroundingQuotes(location);
+//			
+//			inputFiles.add(new File(location));
+//		}
+		
+		args = prependArguments(args, new String[] { standardLibraryPath + "/nova" });
+		args = appendArguments(args, postArgs);
+		
+		parseArguments(args);
+		
+		codeGeneratorEngine.initializeOutputDirectory();
+		
+//		log("Nova " + VERSION + " Copyright (C) 2014  Braden Steffaniak <BradenSteffaniak@gmail.com>\n" +
+//				"This program comes with ABSOLUTELY NO WARRANTY\n" + //; for details type show w." +
+//				"This is free software, and you are welcome to redistribute it\n" +
+//				"under certain conditions");//; type show c for details.");
+		
+		workingDir = new File(getWorkingDirectoryPath());
+		
+		startTimer();
+		
+		createSyntaxTree(generateCode);
+	}
+	
+	private String[] prependArguments(String args[], String ... newData)
+	{
+		String temp[] = new String[args.length + newData.length];
+		
+		System.arraycopy(newData, 0, temp, 0, newData.length);
+		System.arraycopy(args, 0, temp, newData.length, args.length);
+		
+		return temp;
+	}
+	
+	private String[] appendArguments(String args[], String ... newData)
+	{
+		String temp[] = new String[args.length + newData.length];
+		
+		System.arraycopy(args, 0, temp, 0, args.length);
+		System.arraycopy(newData, 0, temp, args.length, newData.length);
+		
+		return temp;
+	}
+	
+	private void createSyntaxTree(boolean generateCode)
+	{
+		// Try to create a Syntax Tree for the given file.
+		try
+		{
+			int times = 1;
+			
+			if (BENCHMARK > 0)
+			{
+				times = BENCHMARK;
+			}
+			
+			try
+			{
+				for (int i = 0; i < times; i++)
+				{
+					long before = System.currentTimeMillis();
+					
+					tree = new SyntaxTree(inputFiles.toArray(new File[0]), this);
+					
+					codeGeneratorEngine.tree = tree;
+					compileEngine.tree = tree;
+					
+					if (containsErrors())
+					{
+						enableFlag(DRY_RUN);
+						completed(false);
+					}
+					if (generateCode)
+					{
+						long time = System.currentTimeMillis();
+						long newTime = time;
+						
+						log("Generating output... ", false);
+						codeGeneratorEngine.generateOutput();
+						log("took " + ((newTime = System.currentTimeMillis()) - time) + "ms");
+						time = newTime;
+						
+						log("Inserting main method... ", false);
+						codeGeneratorEngine.insertMainMethod();
+						log("took " + ((newTime = System.currentTimeMillis()) - time) + "ms");
+						time = newTime;
+						
+						log("Formatting output... ", false);
+						codeGeneratorEngine.formatOutput();
+						log("took " + ((newTime = System.currentTimeMillis()) - time) + "ms");
+						time = newTime;
+						
+						log("Writing files... ");
+						codeGeneratorEngine.writeFiles();
+						log("took " + ((newTime = System.currentTimeMillis()) - time) + "ms");
+						time = newTime;
+						
+					}
+					
+					long time = System.currentTimeMillis() - before;
+					
+					if (BENCHMARK > 1)
+					{
+						System.out.println("Benchmark " + (i + 1) + ": " + time + "ms");
+					}
+				}
+			}
+			catch (SyntaxErrorException e)
+			{
+				enableFlag(DRY_RUN);
+				completed(false);
+			}
+		}
+		catch (IOException e1)
+		{
+			error("Could not generate the syntax tree for the file '");// + file.getName() + "'.");
+			
+			e1.printStackTrace();
+			
+			completed(false);
+		}
+		
+		long   time = System.currentTimeMillis() - startTime;
+		
+		String str  = LANGUAGE_NAME + " compile time: " + time + "ms";
+		
+		outputMessages(true);
+		
+		if (BENCHMARK > 0)
+		{
+			if (BENCHMARK > 1)
+			{
+				str += " (Average of " + String.format("%.3f", time / (float)BENCHMARK) + "ms)";
+			}
+			
+			System.out.println(str);
+		}
+		else
+		{
+			log(str);
+		}
+	}
+	
+	/**
+	 * Output the log message from the compiler.
+	 * 
+	 * @param message The message describing what happened.
+	 */
+	public void log(String message)
+	{
+		log(message, true);
+	}
+	
+	public void log(String message, boolean newLine)
+	{
+		log(flags, message, newLine);
+	}
+	
+	/**
+	 * Output the log message from the compiler.
+	 * 
+	 * @param flags The flags that verify whether the compiler is verbose.
+	 * @param message The message describing what happened.
+	 */
+	public static void log(long flags, String message)
+	{
+		log(flags, message, true);
+	}
+	
+	public static void log(long flags, String message, boolean newLine)
+	{
+		if (isFlagEnabled(flags, VERBOSE))
+		{
+			System.out.print(message + (newLine ? '\n' : ""));
+		}
+	}
+	
+	/**
+	 * Output a warning message from the compiler.
+	 * 
+	 * @param message The message describing the warning.
+	 */
+	public void warning(String message)
+	{
+		warnings.add("Warning: " + message);
+	}
+	
+	/**
+	 * Output an error message from the compiler.
+	 * 
+	 * @param message The message describing the error.
+	 */
+	public void error(String message)
+	{
+		if (!isFlagEnabled(DRY_RUN))
+		{
+			enableFlag(DRY_RUN);
+		}
+		
+		String error = "Error: " + message;
+		
+		errors.add(error);
+	}
+	
+	/**
+	 * Get whether or not the compilation has accumulated any errors.
+	 * 
+	 * @return Whether or not there are any errors currently.
+	 */
+	public boolean containsErrors()
+	{
+		return errors.size() > 0;
+	}
+	
+	/**
+	 * Add the given external import location to be added to the
+	 * compilation list.
+	 * 
+	 * @param file The File that is importing the location.
+	 * @param location The location that is being imported.
+	 */
+	public void addExternalImport(FileDeclaration file, String location)
+	{
+		if (!StringUtils.containsString(location, FileDeclaration.DEFAULT_IMPORTS))
+		{
+//			location = file.getFile().getParent() + "/" + location;
+			String absoluteLocation = location.substring(0, location.length() - 1) + "c";
+			absoluteLocation = FileUtils.findFileLocation(absoluteLocation, includeDirectories.toArray(new String[0]));
+			
+			if (absoluteLocation != null && !StringUtils.containsString(externalImports, absoluteLocation))
+			{
+				externalImports.add(absoluteLocation);
+				externalIncludes.add(location);
+			}
+		}
+	}
+	
+	/**
+	 * Parse the arguments passed to the compiler.
+	 * 
+	 * @param args The list of arguments to parse.
+	 */
+	private void parseArguments(String args[])
+	{
+		// Start off the lastInput index to -1 because it will start
+		// checking for (index - 1).
+		// (index starts at 0, therefore 0 - 1 = -1)
+		int lastInput = -1;
+		int skip = 0;
+		
+		for (int i = 0; i < args.length; i++)
+		{
+			if (args[i].startsWith("\""))
+			{
+				args[i] = StringUtils.removeSurroundingQuotes(args[i]);
+			}
+			
+			if (args[i].toLowerCase().equals("-target"))
+			{
+				validateArgumentSize(args, i + 1);
+				
+				target = args[i + 1].toLowerCase();
+			}
+		}
+		
+		startEngines();
+		
+		// Iterate through all of the arguments.
+		for (int i = 0; i < args.length; i++)
+		{
+			if (skip > 0)
+			{
+				skip--;
+				
+				continue;
+			}
+			
+			// Lowercase the argument for easier non-case-sensitive String
+			// matching.
+			String arg = args[i].toLowerCase();
+			
+			if (arg.length() <= 0)
+			{
+				if (lastInput == i - 1)
+				{
+					lastInput = i;
+				}
+				
+				continue;
+			}
+			
+			if (compileEngine.checkArgument(arg, args, i))
+			{
+				
+			}
+			// If the user is trying to set the output location.
+			else if (arg.equals("-o"))
+			{
+				validateArgumentSize(args, i + 1);
+				
+				outputFile = new File(args[i + 1]);
+				
+				skip = 1;
+			}
+			// If the user is trying to set the source include directory.
+			else if (arg.equals("-dir"))
+			{
+				validateArgumentSize(args, i + 1);
+				
+				includeDirectories.add(formatPath(args[i + 1]));
+				
+				skip = 1;
+			}
+			// If the user wants to run the application after compilation.
+			else if (arg.equals("-run"))
+			{
+				enableFlag(RUNTIME);
+			}
+			// Do not use bdw garbage collection.
+			else if (arg.equals("-nogc"))
+			{
+				enableFlag(NO_GC);
+			}
+			else if (arg.equals("-no-c-output"))
+			{
+				enableFlag(NO_C_OUTPUT);
+			}
+			else if (arg.equals("-no-optimize"))
+			{
+				enableFlag(NO_OPTIMIZE);
+			}
+			else if (arg.equals("-target"))
+			{
+				skip = 1;
+			}
+			else if (arg.equals("-main"))
+			{
+				validateArgumentSize(args, i + 1);
+				
+				codeGeneratorEngine.mainClass = args[i + 1];
+				
+				skip = 1;
+			}
+			// If the user wants to view the c source output.
+			else if (arg.equals("-csource"))
+			{
+				enableFlag(CSOURCE);
+			}
+			// If the user wants to format the c source output.
+			else if (arg.equals("-formatc"))
+			{
+				enableFlag(FORMATC);
+			}
+			// If the user wants a more verbose compilation output,
+			// explaining each step.
+			else if (arg.equals("-verbose") || arg.equals("-v"))
+			{
+				if (BENCHMARK <= 0)
+				{
+					enableFlag(VERBOSE);
+				}
+			}
+			// If the user wants to generate the output to a single file
+			else if (arg.equals("-single-file"))
+			{
+				enableFlag(SINGLE_FILE);
+			}
+			// If the user wants to run a single threaded compilation
+			else if (arg.equals("-single-thread"))
+			{
+				enableFlag(SINGLE_THREAD);
+			}
+			// If the user wants to perform a dry run of the compilation
+			// process.
+			else if (arg.equals("-dry"))
+			{
+				enableFlag(DRY_RUN);
+			}
+			// If the user wants to obtain the c compiler arguments.
+			else if (arg.equals("-cargs"))
+			{
+				enableFlag(C_ARGS);
+			}
+			// If the user wants to generate a smaller executable output.
+			else if (arg.equals("-small"))
+			{
+				enableFlag(SMALL_BIN);
+			}
+			// If the user wants to output a library instead of an
+			// executable.
+			else if (arg.equals("-library"))
+			{
+				enableFlag(LIBRARY);
+			}
+			// Specify a custom output directory.
+			else if (arg.equals("-output-directory"))
+			{
+				validateArgumentSize(args, i + 1);
+				
+				try
+				{
+					outputDirectory = new File(args[i + 1]).getCanonicalFile();
+					outputDirectory.mkdirs();
+				}
+				catch (IOException e)
+				{
+					throw new RuntimeException(e);
+				}
+				
+				skip = 1;
+			}
+			// Specify a custom output directory for a specified package.
+			else if (arg.equals("-package-output-directory"))
+			{
+				validateArgumentSize(args, i + 2);
+				
+				outputDirectories.put(args[i + 1], args[i + 2]);
+
+				skip = 2;
+			}
+			// If none of the arguments were matched, check these:
+			else
+			{
+				// If the argument is one of the first arguments passed
+				// (If it is one of the sources to compile)
+				if (lastInput == i - 1)
+				{
+					File file = new File(args[i]).getAbsoluteFile();
+					
+					inputFiles.add(file);
+					
+					lastInput = i;
+				}
+				else if (i == args.length - 1)
+				{
+					outputFile = new File(args[i]);
+				}
+				else
+				{
+					error("Unknown argument '" + args[i] + "'");
+					completed(false);
+				}
+			}
+		}
+		
+		if (outputFile == null)
+		{
+			System.err.println("You must specify an output file using the -o argument. e.g. 'novac Test.nova -o Test'");
+			
+			System.exit(1);
+		}
+		
+		validateInputFiles();
+	}
+	
+	private void validateArgumentSize(String[] args, int size)
+	{
+		if (args.length <= size)
+		{
+			error("Invalid arguments passed");
+			completed(false);
+		}
+	}
+	
+	private void addFilesFromDirectory(File directory)
+	{
+		stream(directory.listFiles()).filter(x -> x.getName().toLowerCase().endsWith(".nova")).forEach(x -> inputFiles.add(x));
+		stream(directory.listFiles()).filter(x -> x.isDirectory()).forEach(this::addFilesFromDirectory);
+	}
+	
+	/**
+	 * Validate that the input files end with .fat. If any of them
+	 * do not, an error will be output. Also outputs an error if the
+	 * input file does not exist or is a directory.
+	 */
+	private void validateInputFiles()
+	{
+		boolean working = true;
+		
+		for (int i = 0; i < inputFiles.size(); i++)
+		{
+			File f = inputFiles.get(i);
+			
+			if (!f.isFile())
+			{
+				if (f.isDirectory())
+				{
+					addFilesFromDirectory(f);
+					
+					includeDirectories.add(f.getParentFile().getAbsolutePath());
+				}
+				else
+				{
+					working = false;
+					
+					error("Input file '" + f.getAbsolutePath() + "' is not a file.");
+				}
+			}
+			else if (!f.getName().toLowerCase().endsWith(".nova"))
+			{
+				working = false;
+				
+				error("Input file '" + f.getName() + "' must have an extension of .nova");
+			}
+			else if (!f.exists())
+			{
+				working = false;
+				
+				error("Input file '" + f.getAbsolutePath() + "' does not exist.");
+			}
+		}
+		
+		for (int i = inputFiles.size() - 1; i >= 0; i--)
+		{
+			if (inputFiles.get(i).isDirectory())
+			{
+				inputFiles.remove(i);
+			}
+		}
+		
+		if (!working)
+		{
+			startTimer();
+			stopTimer();
+			
+			outputMessages( true);
+			
+			completed(false);
+		}
+	}
+	
+	/**
+	 * Enable the specified flag.
+	 * 
+	 * @param flag The flag to set enable.
+	 */
+	private void enableFlag(long flag)
+	{
+		flags |= flag;
+	}
+	
+	/**
+	 * Disable the specified flag.
+	 * 
+	 * @param flag The flag to disable.
+	 */
+	private void disableFlag(long flag)
+	{
+		flags = flags & (~flag);
+	}
+	
+	/**
+	 * Check if the specific flag is enabled for the compiler.
+	 * 
+	 * @param flag The flag to check if is enabled.
+	 * @return Whether or not the flag is enabled.
+	 */
+	public boolean isFlagEnabled(long flag)
+	{
+		return isFlagEnabled(flags, flag);
+	}
+	
+	/**
+	 * Check if the specific flag is enabled for the given set of flags.
+	 * 
+	 * @param flags The flags to verify the flag with.
+	 * @param flag The flag to check if is enabled.
+	 * @return Whether or not the flag is enabled.
+	 */
+	public static boolean isFlagEnabled(long flags, long flag)
+	{
+		return (flags & flag) != 0;
+	}
+	
+	/**
+	 * Get the working directory of the compiler.
+	 * 
+	 * @return The working directory of the compiler.
+	 */
+	private static String getWorkingDirectoryPath()
+	{
+		if (ANDROID_DEBUG)
+		{
+			return "/mnt/sdcard/AppProjects/Nova/";
+		}
+			
+		return System.getProperty("user.dir").replace('\\', '/') + "/";
+	}
+	
+	/**
+	 * Start the compilation timer.
+	 */
+	private void startTimer()
+	{
+		startTime = System.currentTimeMillis();
+	}
+	
+	/**
+	 * Stop the compilation timer.
+	 */
+	private void stopTimer()
+	{
+		endTime = System.currentTimeMillis();
+	}
+	 
+	/**
+	 * Get the time the compiler took to compile the input files.
+	 * 
+	 * @return The time in milliseconds it took to compile.
+	 */
+	private long getCompileTime()
+	{
+		return endTime - startTime;
+	}
+	
+	public void setTestClasses(boolean testClasses)
+	{
+		this.testClasses = testClasses;
+	}
+	
+	public SyntaxTree getTree()
+	{
+		return tree;
+	}
+	
+	private void outputMessages()
+	{
+		outputMessages(true);
+	}
+	
+	/**
+	 * Output all of the stored errors, warnings, and other messages.
+	 */
+	private void outputMessages(boolean outputResult)
+	{
+		outputMessages(true, outputResult);
+	}
+	
+	private void outputMessages(boolean success, boolean outputResult)
+	{
+		outputMessages(success, warnings.size(), errors.size(), outputResult);
+	}
+	
+	private void outputMessages(boolean success, int warningCount, int errorCount)
+	{
+		outputMessages(success, warningCount, errorCount, true);
+	}
+	
+	private void outputMessages(boolean success, int warningCount, int errorCount, boolean outputResult)
+	{
+		for (String s : messages)
+		{
+			System.out.println(s);
+		}
+		for (String s : warnings)
+		{
+			System.out.println(s);
+		}
+		for (String s : errors)
+		{
+			System.err.println(s);
+		}
+
+		if (outputResult)
+		{
+			String status = success ? "succeeded" : "failed";
+			String errorsText = "";
+			String warningsText = "";
+			
+			if (warningCount > 0)
+			{
+				warningsText = " " + warningCount + " warning" + (warningCount > 1 ? "s" : "");
+			}
+			if (errorCount > 0)
+			{
+				status = "failed";
+				
+				errorsText = " " + errorCount + " error" + (errorCount > 1 ? "s" : "");
+			}
+			
+			String with = errorsText.length() + warningsText.length() > 0 ? " with" : "";
+			String message = "Compilation " + status + with + errorsText + warningsText;
+			
+			if (status.equals("succeeded"))
+			{
+				log(message);
+			}
+			else
+			{
+				System.err.println(message);
+			}
+		}
+		
+		messages = new ArrayList<>();
+		warnings = new ArrayList<>();
+		errors = new ArrayList<>();
+	}
+	
+	/**
+	 * Method called whenever the compilation sequence has completed.
+	 */
+	public void completed(boolean success)
+	{
+		completed(success, warnings.size(), errors.size());
+	}
+	
+	public void completed(boolean success, int warningCount, int errorCount)
+	{
+		stopTimer();
+		
+		log("Compile time: " + getCompileTime() + "ms");
+		
+		outputMessages(success, warningCount, errorCount);
+		
+		if (isFlagEnabled(RUNTIME))
+		{
+//			final Command c = new Command("start bin/Executa.exe", workingDir);
+//			
+//			c.addCommandListener(new CommandListener()
+//			{
+//				
+//				@Override
+//				public void resultReceived(int result)
+//				{
+//					if (result != 0)
+//					{
+//						System.err.println("error.");
+//					}
+//				}
+//				
+//				@Override
+//				public void messageReceived(String message)
+//				{
+//					System.out.println(message);
+//				}
+//				
+//				@Override
+//				public void errorReceived(String message)
+//				{
+//					System.err.println(message);
+//				}
+//				
+//				@Override
+//				public void commandExecuted()
+//				{
+//					try
+//					{
+//						c.terminate();
+//					}
+//					catch (InterruptedException e)
+//					{
+//						e.printStackTrace();
+//					}
+//				}
+//			});
+//			try
+//			{
+//				c.execute();
+//			}
+//			catch (IOException e)
+//			{
+//				e.printStackTrace();
+//			}
+		}
+		
+		if (!ANDROID_DEBUG)
+		{
+			System.exit(0);
+		}
+	}
+	
+	public static Nova generateTemporaryController()
+	{
+		Nova controller = new Nova();
+		controller.isTesting = true;
+		controller.setTestClasses(false);
+		controller.compile(new String[0], false);
+		
+		return controller;
+	}
+	
+	/**
+	 * Call the test case methods for all of the classes to make sure they
+	 * are working correctly.
+	 */
+	private void testClasses()
+	{
+		if (testClasses)
+		{
+			System.out.println("Testing classes");
+			
+			TestContext context = new TestContext();
+			
+			String error = null;
+			
+			error = ArgumentList.test(context);
+			
+			if (error == null)
+			{
+				error = Assignment.test(context);
+				
+				if (error == null)
+				{
+					error = BinaryOperation.test(context);
+					
+					if (error == null)
+					{
+						error = Cast.test(context);
+						
+						if (error == null)
+						{
+							error = ClassDeclaration.test(context);
+							
+							if (error == null)
+							{
+								error = Closure.test(context);
+								
+								if (error == null)
+								{
+									error = ClosureDeclaration.test(context);
+									
+									if (error == null)
+									{
+										error = Condition.test(context);
+										
+										if (error == null)
+										{
+											error = Constructor.test(context);
+											
+											if (error == null)
+											{
+												error = Destructor.test(context);
+												
+												if (error == null)
+												{
+													error = Dimensions.test(context);
+													
+													if (error == null)
+													{
+														error = ElseStatement.test(context);
+														
+														if (error == null)
+														{
+															error = ExternalMethodDeclaration.test(context);
+															
+															if (error == null)
+															{
+																error = ExternalType.test(context);
+																
+																if (error == null)
+																{
+																	error = ExternalTypeList.test(context);
+																	
+																	if (error == null)
+																	{
+																		error = FileDeclaration.test(context);
+																		
+																		if (error == null)
+																		{
+																			error = ForLoop.test(context);
+																			
+																			if (error == null)
+																			{
+																				error = Identifier.test(context);
+																				
+																				if (error == null)
+																				{
+																					error = IfStatement.test(context);
+																					
+																					if (error == null)
+																					{
+																						error = IIdentifier.test(context);
+																						
+																						if (error == null)
+																						{
+																							error = Import.test(context);
+																							
+																							if (error == null)
+																							{
+																								error = ImportList.test(context);
+																								
+																								if (error == null)
+																								{
+																									error = InstanceDeclaration.test(context);
+																									
+																									if (error == null)
+																									{
+																										error = Instantiation.test(context);
+																										
+																										if (error == null)
+																										{
+																											error = IValue.test(context);
+																											
+																											if (error == null)
+																											{
+																												error = Literal.test(context);
+																												
+																												if (error == null)
+																												{
+																													error = LocalDeclaration.test(context);
+																													
+																													if (error == null)
+																													{
+																														error = Loop.test(context);
+																														
+																														if (error == null)
+																														{
+																															error = LoopInitialization.test(context);
+																															
+																															if (error == null)
+																															{
+																																error = LoopUpdate.test(context);
+																																
+																																if (error == null)
+																																{
+																																	error = MethodCall.test(context);
+																																	
+																																	if (error == null)
+																																	{
+																																		error = MethodCallArgumentList.test(context);
+																																		
+																																		if (error == null)
+																																		{
+																																			error = MethodDeclaration.test(context);
+																																			
+																																			if (error == null)
+																																			{
+																																				error = MethodList.test(context);
+																																				
+																																				if (error == null)
+																																				{
+																																					error = Node.test(context);
+																																					
+																																					if (error == null)
+																																					{
+																																						error = Operator.test(context);
+																																						
+																																						if (error == null)
+																																						{
+																																							error = Parameter.test(context);
+																																							
+																																							if (error == null)
+																																							{
+																																								error = ParameterList.test(context);
+																																								
+																																								if (error == null)
+																																								{
+																																									error = Priority.test(context);
+																																									
+																																									if (error == null)
+																																									{
+																																										error = Program.test(context);
+																																										
+																																										if (error == null)
+																																										{
+																																											error = Return.test(context);
+																																											
+																																											if (error == null)
+																																											{
+																																												error = Scope.test(context);
+																																												
+																																												if (error == null)
+																																												{
+																																													error = SyntaxTree.test(context);
+																																													
+																																													if (error == null)
+																																													{
+																																														error = TreeGenerator.test(context);
+																																														
+																																														if (error == null)
+																																														{
+																																															error = UnaryOperation.test(context);
+																																															
+																																															if (error == null)
+																																															{
+																																																error = Until.test(context);
+																																																
+																																																if (error == null)
+																																																{
+																																																	error = Value.test(context);
+																																																	
+																																																	if (error == null)
+																																																	{
+																																																		error = VTable.test(context);
+																																																		
+																																																		if (error == null)
+																																																		{
+																																																			error = GenericCompatible.test(context);
+
+																																																			if (error == null)
+																																																			{
+																																																				error = WhileLoop.test(context);
+																																																				
+																																																				if (error == null)
+																																																				{
+																																																					error = Match.test(context);
+																																																				}
+																																																			}
+																																																		}
+																																																	}
+																																																}
+																																															}
+																																														}
+																																													}
+																																												}
+																																											}
+																																										}
+																																									}
+																																								}
+																																							}
+																																						}
+																																					}
+																																				}
+																																			}
+																																		}
+																																	}
+																																}
+																															}
+																														}
+																													}
+																												}
+																											}
+																										}
+																									}
+																								}
+																							}
+																						}
+																					}
+																				}
+																			}
+																		}
+																	}
+																}
+															}
+														}
+													}
+												}
+											}
+										}
+									}
+								}
+							}
+						}
+					}
+				}
+			}
+			
+			if (error != null)
+			{
+				System.err.println("Pre-compilation class tests failed:");
+				System.err.println(error);
+				
+				completed(true);
+			}
+			
+			System.out.println("Done testing classes");
+		}
+	}
+}